// Licensed to the Apache Software Foundation (ASF) under one
// or more contributor license agreements.  See the NOTICE file
// distributed with this work for additional information
// regarding copyright ownership.  The ASF licenses this file
// to you under the Apache License, Version 2.0 (the
// "License"); you may not use this file except in compliance
// with the License.  You may obtain a copy of the License at
//
//   http://www.apache.org/licenses/LICENSE-2.0
//
// Unless required by applicable law or agreed to in writing,
// software distributed under the License is distributed on an
// "AS IS" BASIS, WITHOUT WARRANTIES OR CONDITIONS OF ANY
// KIND, either express or implied.  See the License for the
// specific language governing permissions and limitations
// under the License.

// TODO(wesm): LLVM 7 produces pesky C4244 that disable pragmas around the LLVM
// includes seem to not fix as with LLVM 6
#if defined(_MSC_VER)
#pragma warning(disable : 4244)
#endif

#include "gandiva/engine.h"

#include <iostream>
#include <fstream>
#include <memory>
#include <mutex>
#include <sstream>
#include <string>
#include <unordered_set>
#include <utility>
#include <iomanip>

#include "arrow/util/logging.h"

#if defined(_MSC_VER)
#pragma warning(push)
#pragma warning(disable : 4141)
#pragma warning(disable : 4146)
#pragma warning(disable : 4244)
#pragma warning(disable : 4267)
#pragma warning(disable : 4624)
#endif

#include <llvm/Analysis/Passes.h>
#include <llvm/Analysis/TargetTransformInfo.h>
#include <llvm/Bitcode/BitcodeReader.h>
#include <llvm/ExecutionEngine/ExecutionEngine.h>
#include <llvm/ExecutionEngine/MCJIT.h>
#include <llvm/IR/DataLayout.h>
#include <llvm/IR/IRBuilder.h>
#include <llvm/IR/LLVMContext.h>
#include <llvm/IR/LegacyPassManager.h>
#include <llvm/IR/Verifier.h>
#include <llvm/Linker/Linker.h>
#include <llvm/MC/SubtargetFeature.h>
#include <llvm/Support/DynamicLibrary.h>
#include <llvm/Support/Host.h>
#include <llvm/Support/TargetRegistry.h>
#include <llvm/Support/TargetSelect.h>
#include <llvm/Support/raw_ostream.h>
#include <llvm/Transforms/IPO.h>
#include <llvm/Transforms/IPO/PassManagerBuilder.h>
#include <llvm/Transforms/InstCombine/InstCombine.h>
#include <llvm/Transforms/Scalar.h>
#include <llvm/Transforms/Scalar/GVN.h>
#include <llvm/Transforms/Utils.h>
#include <llvm/Transforms/Vectorize.h>

#if defined(_MSC_VER)
#pragma warning(pop)
#endif

#include "arrow/util/make_unique.h"
#include "gandiva/configuration.h"
#include "gandiva/decimal_ir.h"
#include "gandiva/exported_funcs_registry.h"

#include "TCETargetMachine.hh"
#include "TCEStubTargetMachine.hh"
#include "TCETargetMachinePlugin.hh"
#include "Machine.hh"
#include "LLVMBackend.hh"
#include "LLVMTCECmdLineOptions.hh"
#include "InterPassData.hh"
#include "llvm/IR/PassManager.h"
#include "llvm/Support/CommandLine.h"

using namespace llvm;

LLVMBackend *TCEBackend;
TCETargetMachine* targetMachine;
TTAMachine::Machine *target;

namespace gandiva {

extern const unsigned char kPrecompiledBitcode[];
extern const size_t kPrecompiledBitcodeSize;

std::once_flag llvm_init_once_flag;
static bool llvm_init = false;
static llvm::StringRef cpu_name;
static llvm::SmallVector<std::string, 10> cpu_attrs;

void Engine::InitOnce() {
  DCHECK_EQ(llvm_init, false);

//  llvm::InitializeNativeTarget();
//  llvm::InitializeNativeTargetAsmPrinter();
//  llvm::InitializeNativeTargetAsmParser();
//  llvm::InitializeNativeTargetDisassembler();
  InitializeAllTargets();
  InitializeAllAsmPrinters();
  llvm::sys::DynamicLibrary::LoadLibraryPermanently(nullptr);
/*
  cpu_name = llvm::sys::getHostCPUName();
  llvm::StringMap<bool> host_features;
  std::string cpu_attrs_str;
  if (llvm::sys::getHostCPUFeatures(host_features)) {
    for (auto& f : host_features) {
      std::string attr = f.second ? std::string("+") + f.first().str()
                                  : std::string("-") + f.first().str();
      cpu_attrs.push_back(attr);
      cpu_attrs_str += " " + attr;
    }
  }
  ARROW_LOG(INFO) << "Detected CPU Name : " << cpu_name.str();
  ARROW_LOG(INFO) << "Detected CPU Features:" << cpu_attrs_str;
  */


  ARROW_LOG(INFO) << "Gandiva modified by TUD";
  llvm_init = true;
}

Engine::Engine(const std::shared_ptr<Configuration>& conf,
               std::unique_ptr<llvm::LLVMContext> ctx,
               std::unique_ptr<llvm::ExecutionEngine> engine, llvm::Module* module)
    : context_(std::move(ctx)),
      execution_engine_(std::move(engine)),
      ir_builder_(arrow::internal::make_unique<llvm::IRBuilder<>>(*context_)),
      module_(module),
      types_(*context_),
      optimize_(conf->optimize()) {}

Status Engine::Init() {
  // Add mappings for functions that can be accessed from LLVM/IR module.
  AddGlobalMappings();

  ARROW_LOG(INFO) << "Loading precompiled IR";
  ARROW_RETURN_NOT_OK(LoadPreCompiledIR());
<<<<<<< HEAD
//  ARROW_RETURN_NOT_OK(DecimalIR::AddFunctions(this));
=======
  ARROW_LOG(INFO) << "Skipping Adding DecimalIR functions";
//  ARROW_RETURN_NOT_OK(DecimalIR::AddFunctions(this)); //JJH: this causes a crash, disable for now but revisit later.
>>>>>>> ceea736f

  return Status::OK();
}

/// factory method to construct the engine.
Status Engine::Make(const std::shared_ptr<Configuration>& conf,
                    std::unique_ptr<Engine>* out) {
  std::call_once(llvm_init_once_flag, InitOnce);

  ARROW_LOG(INFO) << "Making LLVM Engine";
  auto ctx = arrow::internal::make_unique<llvm::LLVMContext>();
  auto module = arrow::internal::make_unique<llvm::Module>("codegen", *ctx);

  // Capture before moving, ExecutionEngine does not allow retrieving the
  // original Module.
  ARROW_LOG(INFO) << "Getting module";
  auto module_ptr = module.get();

  //prevent optimizing out the generated code because it is currently not called yet
    const char *argv[] = {"-internalize-public-api-list=_start,_pthread_start,_dthread_start,main"};
    cl::ParseCommandLineOptions(1, argv);

    std::string targetStr ="tcele64-llvm";
    std::string errorStr;
    std::string featureString ="";

    // Register target to llvm for using lookupTarget
  LLVMInitializeTCETargetInfo();
  LLVMInitializeTCETarget();
  //LLVMInitializeTCEStubTarget(); //JJH: seems to be needed to set ST which is return for getSubtarget(), but it causes an earlier crash


    std::ofstream LLVMIR_EngineMake_outfile;
    std::time_t time = std::time(nullptr);
    LLVMIR_EngineMake_outfile.open ("LLVMIR_EngineMake_" + std::to_string(time));
    LLVMIR_EngineMake_outfile << "Engine:Make Waiting a short while...\n";
    for (int j = 0; j < 2; j++)
    for (volatile int i = 0; i < 1999999999; i++) ; //Give user some time to attach a debugger
    LLVMIR_EngineMake_outfile << "Engine:Make Continuing... after " << std::time(nullptr) - time;
    LLVMIR_EngineMake_outfile.close();

//  module_ptr->setDataLayout("e-p:64:64:64-i1:8:8-i8:8:64-i16:16:64-i32:32:64-i64:64:64-f32:32:64-f64:64:64-v64:64:64-v128:128:128-v256:256:256-v512:512:512-v1024:1024:1024-a0:0:64-n64");
    ARROW_LOG(INFO) << "Setting target Triple";
    module_ptr->setTargetTriple(targetStr);
  // get registered target machine and set plugin.
    ARROW_LOG(INFO) << "Performing Target lookup";
	  const Target* tceTarget =
		  TargetRegistry::lookupTarget(targetStr, errorStr);

	  if (!tceTarget) {
		  std::cerr << "lookupTarget error: " << errorStr << "\n";
	  }

    ARROW_LOG(INFO) << "Creating TTA LLVM backend";
	  LLVMTCECmdLineOptions* options = new LLVMTCECmdLineOptions;
	  Application::setCmdLineOptions(options); //must call before creating LLVMBackend, as that will fetch the options from Application::
	  TCEBackend = new LLVMBackend(false, "/tmp/tcetmpding/");
	  target = TTAMachine::Machine::loadFromADF("/home/jjhoozemans/workspaces/TTA/64b_joost.adf");
	  //auto targetPlugin = TCEBackend->createPlugin(*target);
	  //std::unique_ptr<TCETargetMachinePlugin> plugin(targetPlugin);

    ARROW_LOG(INFO) << "Creating target Machine";
	  std::string cpuStr = "tce";
	  TargetOptions Options;
	  targetMachine =
			  static_cast<TCETargetMachine*>(
				  tceTarget->createTargetMachine(
					  targetStr, cpuStr, featureString, Options,
					  Reloc::Model::Static));
	  if (!targetMachine) {
		  std::cerr << "Could not create tce target machine" << "\n";
	  }

    ARROW_LOG(INFO) << "Setting target Machine Plugin";
	  // This hack must be cleaned up before adding TCE target to llvm upstream
	  // these are needed by TCETargetMachine::addInstSelector passes
//	  targetMachine->setTargetMachinePlugin(*plugin, *target);
//	  targetMachine->setEmulationModule(emulationModule);

  auto opt_level =
      conf->optimize() ? llvm::CodeGenOpt::Aggressive : llvm::CodeGenOpt::None;

  // Note that the lifetime of the error string is not captured by the
  // ExecutionEngine but only for the lifetime of the builder. Found by
  // inspecting LLVM sources.
  std::string builder_error;

  ARROW_LOG(INFO) << "Creating EngineBuilder";
  llvm::EngineBuilder engine_builder(std::move(module));

  engine_builder.setEngineKind(llvm::EngineKind::JIT)
      .setOptLevel(opt_level)
      .setErrorStr(&builder_error);

//  if (conf->target_host_cpu()) {
//    engine_builder.setMCPU(cpu_name);
//    engine_builder.setMAttrs(cpu_attrs);
//  }
  ARROW_LOG(INFO) << "Creating exec_engine";
  std::unique_ptr<llvm::ExecutionEngine> exec_engine{engine_builder.create(targetMachine)};

  if (exec_engine == nullptr) {
    return Status::CodeGenError("Could not instantiate llvm::ExecutionEngine: ",
                                builder_error);
  }

  ARROW_LOG(INFO) << "Creating Engine";
  std::unique_ptr<Engine> engine{
      new Engine(conf, std::move(ctx), std::move(exec_engine), module_ptr)};
  ARROW_RETURN_NOT_OK(engine->Init());
  *out = std::move(engine);
  return Status::OK();
}

// This method was modified from its original version for a part of MLIR
// Original source from
// https://github.com/llvm/llvm-project/blob/9f2ce5b915a505a5488a5cf91bb0a8efa9ddfff7/mlir/lib/ExecutionEngine/ExecutionEngine.cpp
// The original copyright notice follows.

// Part of the LLVM Project, under the Apache License v2.0 with LLVM Exceptions.
// See https://llvm.org/LICENSE.txt for license information.
// SPDX-License-Identifier: Apache-2.0 WITH LLVM-exception

static void SetDataLayout(llvm::Module* module) {
//  auto target_triple = llvm::sys::getDefaultTargetTriple();
	  std::string targetStr ="tcele64";
  std::string error_message;
  auto target = llvm::TargetRegistry::lookupTarget(targetStr, error_message);
  if (!target) {
    return;
  }

//  std::string cpu(llvm::sys::getHostCPUName());
  std::string cpu("tce");
  llvm::SubtargetFeatures features;
  llvm::StringMap<bool> host_features;
/*
  if (llvm::sys::getHostCPUFeatures(host_features)) {
    for (auto& f : host_features) {
      features.AddFeature(f.first(), f.second);
    }
  }
*/
  std::string featureString ="";
  std::unique_ptr<llvm::TargetMachine> machine(
      target->createTargetMachine(targetStr, cpu, featureString,
    		  {}, //Options
    		  {}));//Reloc::Model::Static));

  module->setDataLayout(machine->createDataLayout());
  //  module->setDataLayout("e-p:64:64:64-i1:8:8-i8:8:64-i16:16:64-i32:32:64-i64:64:64-f32:32:64-f64:64:64-v64:64:64-v128:128:128-v256:256:256-v512:512:512-v1024:1024:1024-a0:0:64-n64");
  module->setTargetTriple(targetStr);
}
// end of the mofified method from MLIR

// Handling for pre-compiled IR libraries.
Status Engine::LoadPreCompiledIR() {
  auto bitcode = llvm::StringRef(reinterpret_cast<const char*>(kPrecompiledBitcode),
                                 kPrecompiledBitcodeSize);

  /// Read from file into memory buffer.
  llvm::ErrorOr<std::unique_ptr<llvm::MemoryBuffer>> buffer_or_error =
      llvm::MemoryBuffer::getMemBuffer(bitcode, "precompiled", false);

  ARROW_RETURN_IF(!buffer_or_error,
                  Status::CodeGenError("Could not load module from IR: ",
                                       buffer_or_error.getError().message()));

  std::unique_ptr<llvm::MemoryBuffer> buffer = move(buffer_or_error.get());

  /// Parse the IR module.
  llvm::Expected<std::unique_ptr<llvm::Module>> module_or_error =
      llvm::getOwningLazyBitcodeModule(move(buffer), *context());
  if (!module_or_error) {
    // NOTE: llvm::handleAllErrors() fails linking with RTTI-disabled LLVM builds
    // (ARROW-5148)
    std::string str;
    llvm::raw_string_ostream stream(str);
    stream << module_or_error.takeError();
    return Status::CodeGenError(stream.str());
  }
  std::unique_ptr<llvm::Module> ir_module = move(module_or_error.get());

  // set dataLayout
  SetDataLayout(ir_module.get());

  ARROW_RETURN_IF(llvm::verifyModule(*ir_module, &llvm::errs()),
                  Status::CodeGenError("verify of IR Module failed"));
  ARROW_RETURN_IF(llvm::Linker::linkModules(*module_, move(ir_module)),
                  Status::CodeGenError("failed to link IR Modules"));

  return Status::OK();
}

// Get rid of all functions that don't need to be compiled.
// This helps in reducing the overall compilation time. This pass is trivial,
// and is always done since the number of functions in gandiva is very high.
// (Adapted from Apache Impala)
//
// Done by marking all the unused functions as internal, and then, running
// a pass for dead code elimination.
Status Engine::RemoveUnusedFunctions() {
  // Setup an optimiser pipeline
  std::unique_ptr<llvm::legacy::PassManager> pass_manager(
      new llvm::legacy::PassManager());

  std::unordered_set<std::string> used_functions;
  used_functions.insert(functions_to_compile_.begin(), functions_to_compile_.end());

  pass_manager->add(
      llvm::createInternalizePass([&used_functions](const llvm::GlobalValue& func) {
        return (used_functions.find(func.getName().str()) != used_functions.end());
      }));
  pass_manager->add(llvm::createGlobalDCEPass());
  pass_manager->run(*module_);
  return Status::OK();
}

// Optimise and compile the module.
Status Engine::FinalizeModule() {
	ARROW_LOG(INFO) << "Entry FinalizeModule";
  ARROW_RETURN_NOT_OK(RemoveUnusedFunctions());
  std::ofstream logfile;
  std::ofstream preopt_outfile;
  std::time_t time = std::time(nullptr);
  preopt_outfile.open ("LLVMIR_preopt_" + std::to_string(time));
  preopt_outfile << DumpIR();
  preopt_outfile.close();

  /*
   TTAProgram::Program*
LLVMBackend::compile(
    llvm::Module& module, llvm::Module* emulationModule,
    TCETargetMachinePlugin& plugin, TTAMachine::Machine& target, int optLevel,
    bool debug, InterPassData* ipData) {
   */
/*
  if (optimize_) {

    // misc passes to allow for inlining, vectorization, ..
    std::unique_ptr<llvm::legacy::PassManager> pass_manager(
        new llvm::legacy::PassManager());
    ARROW_LOG(INFO) << "Adding passes";
    llvm::TargetIRAnalysis target_analysis =
        execution_engine_->getTargetMachine()->getTargetIRAnalysis();
    pass_manager->add(llvm::createTargetTransformInfoWrapperPass(target_analysis));
    pass_manager->add(llvm::createFunctionInliningPass());
    pass_manager->add(llvm::createInstructionCombiningPass());
    pass_manager->add(llvm::createPromoteMemoryToRegisterPass());
    pass_manager->add(llvm::createGVNPass());
    pass_manager->add(llvm::createNewGVNPass());
    pass_manager->add(llvm::createCFGSimplificationPass());
    pass_manager->add(llvm::createLoopVectorizePass());
    pass_manager->add(llvm::createSLPVectorizerPass());
    pass_manager->add(llvm::createGlobalOptimizerPass());

    // run the optimiser
    llvm::PassManagerBuilder pass_builder;
    pass_builder.OptLevel = 3;
    pass_builder.populateModulePassManager(*pass_manager);
    ARROW_LOG(INFO) << "Running passes";
    pass_manager->run(*module_);
  }
  */

  ARROW_LOG(INFO) << "Verifying module";
  ARROW_RETURN_IF(llvm::verifyModule(*module_, &llvm::errs()),
                  Status::CodeGenError("Module verification failed after optimizer"));

  // do the compilation
  ARROW_LOG(INFO) << "Do the compilation (finalizeObject())";
  execution_engine_->finalizeObject();
  module_finalized_ = true;
  std::ofstream postopt_outfile;
  postopt_outfile.open ("LLVMIR_postopt_" + std::to_string(time));
  postopt_outfile << DumpIR();
  postopt_outfile.close();
  ARROW_LOG(INFO) << "Exit FinalizeModule";
  return Status::OK();
}

void* Engine::CompiledFunction(llvm::Function* irFunction) {
  DCHECK(module_finalized_);
  return execution_engine_->getPointerToFunction(irFunction);
}

void Engine::AddGlobalMappingForFunc(const std::string& name, llvm::Type* ret_type,
                                     const std::vector<llvm::Type*>& args,
                                     void* function_ptr) {
  constexpr bool is_var_arg = false;
  auto prototype = llvm::FunctionType::get(ret_type, args, is_var_arg);
  constexpr auto linkage = llvm::GlobalValue::ExternalLinkage;
  auto fn = llvm::Function::Create(prototype, linkage, name, module());
  execution_engine_->addGlobalMapping(fn, function_ptr);
}

void Engine::AddGlobalMappings() { ExportedFuncsRegistry::AddMappings(this); }

std::string Engine::DumpIR() {
  std::string ir;
  llvm::raw_string_ostream stream(ir);
  module_->print(stream, nullptr);
  return ir;
}

}  // namespace gandiva<|MERGE_RESOLUTION|>--- conflicted
+++ resolved
@@ -151,12 +151,8 @@
 
   ARROW_LOG(INFO) << "Loading precompiled IR";
   ARROW_RETURN_NOT_OK(LoadPreCompiledIR());
-<<<<<<< HEAD
-//  ARROW_RETURN_NOT_OK(DecimalIR::AddFunctions(this));
-=======
   ARROW_LOG(INFO) << "Skipping Adding DecimalIR functions";
 //  ARROW_RETURN_NOT_OK(DecimalIR::AddFunctions(this)); //JJH: this causes a crash, disable for now but revisit later.
->>>>>>> ceea736f
 
   return Status::OK();
 }
